repository: MannLabs/alphapeptdeep
output: web
topnav_title: alphapeptdeep
site_title: alphapeptdeep
company_name: MannLabs
description: Deep Learning in Proteomics
# Set to false to disable KaTeX math
use_math: true
# Add Google analytics id if you have one and want to use it here
google_analytics:
# See http://nbdev.fast.ai/search for help with adding Search
google_search:

host: 127.0.0.1
# the preview server used. Leave as is.
port: 4000
# the port where the preview is rendered.

exclude:
  - .idea/
  - .gitignore
  - vendor
 
exclude: [vendor]

highlighter: rouge
markdown: kramdown
kramdown:
 input: GFM
 auto_ids: true
 hard_wrap: false
 syntax_highlighter: rouge

collections:
  tooltips:
    output: false

defaults:
  -
    scope:
      path: ""
      type: "pages"
    values:
      layout: "page"
      comments: true
      search: true
      sidebar: home_sidebar
      topnav: topnav
  -
    scope:
      path: ""
      type: "tooltips"
    values:
      layout: "page"
      comments: true
      search: true
      tooltip: true

sidebars:
- home_sidebar

plugins:
    - jekyll-remote-theme
    
remote_theme: fastai/nbdev-jekyll-theme
<<<<<<< HEAD
baseurl: /alphapeptdeep/
=======
baseurl: /peptdeep/
theme: jekyll-theme-cayman
>>>>>>> 64f0ab97
<|MERGE_RESOLUTION|>--- conflicted
+++ resolved
@@ -63,9 +63,5 @@
     - jekyll-remote-theme
     
 remote_theme: fastai/nbdev-jekyll-theme
-<<<<<<< HEAD
 baseurl: /alphapeptdeep/
-=======
-baseurl: /peptdeep/
-theme: jekyll-theme-cayman
->>>>>>> 64f0ab97
+theme: jekyll-theme-cayman§